--- conflicted
+++ resolved
@@ -1,14 +1,6 @@
 # ccHBGF: Consensus Clustering with Hybrid Bipartite Graph Formulation (HBGF)
 
 A python consensus clustering function utilising Hybrid Bipartite Graph Formulation (HBGF). HBGF is a graph-based consensus multi-source clustering technique. This method constructs a bipartite graph with two types of vertices: observations and clusters from different clusteirng solutions. An edge exists only between an observation vertex and a cluster vertex, indicating the object's membership in that cluster. The graph is then partitioned using spectral partitioning to derive consensus labels for all observations.
-
-<p align="center">
-<<<<<<< HEAD
-  <img src="https://raw.githubusercontent.com/ehvr20/ccHBGF/main/img/bipartite_graph.png" alt="Bipartite Graph Example"/>
-=======
-  <img src="https://raw.githubusercontent.com/ehvr20/ccHBGF/main/img/bipartite_graph.svg" alt="Bipartite Graph Example"/>
->>>>>>> 6edd2fa1
-</p>
 
 ## Overview
 
